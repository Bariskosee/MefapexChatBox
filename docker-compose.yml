--- conflicted
+++ resolved
@@ -1,3 +1,5 @@
+version: '3.8'
+
 services:
   # 🚀 Main FastAPI Application
   mefapex-app:
@@ -10,21 +12,12 @@
     environment:
       - ENVIRONMENT=${ENVIRONMENT:-development}
       - DEBUG=${DEBUG:-true}
-<<<<<<< HEAD
-      - DATABASE_TYPE=postgresql
-      - POSTGRES_HOST=postgres
-      - POSTGRES_PORT=5432
-      - POSTGRES_USER=${POSTGRES_USER:-mefapex}
-      - POSTGRES_PASSWORD=${POSTGRES_PASSWORD:-mefapex_secure_password}
-      - POSTGRES_DB=${POSTGRES_DB:-mefapex_chatbot}
-=======
       - DATABASE_URL=postgresql://mefapex:mefapex@postgres:5432/mefapex_chatbot
       - POSTGRES_HOST=postgres
       - POSTGRES_PORT=5432
       - POSTGRES_USER=mefapex
       - POSTGRES_PASSWORD=mefapex
       - POSTGRES_DB=mefapex_chatbot
->>>>>>> 8c8df38f
       - QDRANT_HOST=qdrant
       - QDRANT_PORT=6333
       - REDIS_HOST=redis
@@ -59,34 +52,19 @@
     ports:
       - "${POSTGRES_PORT:-5432}:5432"
     environment:
-<<<<<<< HEAD
-      - POSTGRES_DB=${POSTGRES_DB:-mefapex_chatbot}
-      - POSTGRES_USER=${POSTGRES_USER:-mefapex}
-      - POSTGRES_PASSWORD=${POSTGRES_PASSWORD:-mefapex_secure_password}
-      - POSTGRES_INITDB_ARGS=--encoding=UTF8
-=======
       - POSTGRES_DB=mefapex_chatbot
       - POSTGRES_USER=mefapex
       - POSTGRES_PASSWORD=mefapex
       - POSTGRES_INITDB_ARGS=--encoding=UTF-8 --lc-collate=C --lc-ctype=C
->>>>>>> 8c8df38f
     volumes:
       - postgres_data:/var/lib/postgresql/data
       - ./database/init.sql:/docker-entrypoint-initdb.d/init.sql:ro
     restart: unless-stopped
     healthcheck:
-<<<<<<< HEAD
-      test: ["CMD-SHELL", "pg_isready -U ${POSTGRES_USER:-mefapex} -d ${POSTGRES_DB:-mefapex_chatbot}"]
-      interval: 30s
-      timeout: 10s
-      retries: 5
-      start_period: 30s
-=======
       test: ["CMD-SHELL", "pg_isready -U mefapex -d mefapex_chatbot"]
       interval: 10s
       timeout: 5s
       retries: 5
->>>>>>> 8c8df38f
     networks:
       - mefapex-network
 
